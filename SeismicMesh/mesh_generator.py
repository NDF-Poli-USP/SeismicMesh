--- conflicted
+++ resolved
@@ -111,13 +111,7 @@
 
     Usage
     -------
-<<<<<<< HEAD
     >>> obj = MeshGenerator(MeshSizeFunction_obj,method='qhull')
-=======
-    >>> obj = MeshGenerator(MeshSizeFunction_obj,method="qhull")
->>>>>>> 73f2230c
-    -------
-
 
     Parameters
     -------
